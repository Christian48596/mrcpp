/*
 * MRCPP, a numerical library based on multiresolution analysis and
 * the multiwavelet basis which provide low-scaling algorithms as well as
 * rigorous error control in numerical computations.
 * Copyright (C) 2019 Stig Rune Jensen, Jonas Juselius, Luca Frediani and contributors.
 *
 * This file is part of MRCPP.
 *
 * MRCPP is free software: you can redistribute it and/or modify
 * it under the terms of the GNU Lesser General Public License as published by
 * the Free Software Foundation, either version 3 of the License, or
 * (at your option) any later version.
 *
 * MRCPP is distributed in the hope that it will be useful,
 * but WITHOUT ANY WARRANTY; without even the implied warranty of
 * MERCHANTABILITY or FITNESS FOR A PARTICULAR PURPOSE.  See the
 * GNU Lesser General Public License for more details.
 *
 * You should have received a copy of the GNU Lesser General Public License
 * along with MRCPP.  If not, see <https://www.gnu.org/licenses/>.
 *
 * For information on the complete list of contributors to MRCPP, see:
 * <https://mrcpp.readthedocs.io/>
 */

/**
 *  \date April 20, 2010
 *  CTCC, University of Troms
 *
 */

#include "MWTree.h"
#include "HilbertIterator.h"
#include "MultiResolutionAnalysis.h"
#include "utils/Printer.h"
#include "utils/math_utils.h"

using namespace Eigen;

namespace mrcpp {

/** MWTree constructor with SerialTree storage for nodes.
  * Creates an empty tree object. Node construction and assignment of most of
  * the parameters are done in derived classes. */
template <int D>
MWTree<D>::MWTree(const MultiResolutionAnalysis<D> &mra)
        : nThreads(omp_get_max_threads())
        , MRA(mra)
        , order(mra.getOrder())
        , kp1_d(math_utils::ipow(mra.getOrder() + 1, D))
        , name("nn")
        , nNodes(0)
        , squareNorm(-1.0)
        , rootBox(mra.getWorldBox()) {
    this->nodesAtDepth.push_back(0);
    allocNodeCounters();

#ifdef HAVE_OPENMP
    omp_init_lock(&tree_lock);
#endif
}

/** MWTree destructor. */
template <int D> MWTree<D>::~MWTree() {
    this->endNodeTable.clear();
    if (this->nNodes != 0) MSG_ERROR("Node count != 0 -> " << this->nNodes);
    if (this->nodesAtDepth.size() != 1) MSG_ERROR("Nodes at depth != 1 -> " << this->nodesAtDepth.size());
    if (this->nodesAtDepth[0] != 0) MSG_ERROR("Nodes at depth 0 != 0 -> " << this->nodesAtDepth[0]);
    deleteNodeCounters();

#ifdef HAVE_OPENMP
    omp_destroy_lock(&tree_lock);
#endif
}

/** Calculate the squared norm of a function represented as a tree.
  *
  * Norm is calculated using endNodes only, but if your endNodeTable is
  * incomplete (e.g. within growTree), the missing nodes must be given in the
  * input work vector. Involves an MPI reduction operation. */
template <int D> void MWTree<D>::calcSquareNorm() {
    double treeNorm = 0.0;
    for (int n = 0; n < this->getNEndNodes(); n++) {
        const MWNode<D> &node = getEndMWNode(n);
        assert(node.hasCoefs());
        treeNorm += node.getSquareNorm();
    }
    this->squareNorm = treeNorm;
}

<<<<<<< HEAD
template<int D>
void MWTree<D>::mwTransform(int type, bool overwrite) {
    switch(type) {
    case TopDown:
        mwTransformDown(overwrite);
        break;
    case BottomUp:
        if (not overwrite) NOT_IMPLEMENTED_ABORT;
        mwTransformUp();
        break;
    default:
        MSG_FATAL("Invalid wavelet transform");
=======
/** Reduce the accuracy of the tree by deleting nodes
  * which have a higher precision than the requested precison.
  * By default, the relative precision of the tree is used. */
template <int D> void MWTree<D>::crop(double prec, double splitFac, bool absPrec) {
    for (int i = 0; i < this->rootBox.size(); i++) {
        MWNode<D> &root = getRootMWNode(i);
        root.crop(prec, splitFac, absPrec);
    }
    resetEndNodeTable();
    calcSquareNorm();
}

template <int D> void MWTree<D>::mwTransform(int type, bool overwrite) {
    switch (type) {
        case TopDown:
            mwTransformDown(overwrite);
            break;
        case BottomUp:
            if (not overwrite) NOT_IMPLEMENTED_ABORT;
            mwTransformUp();
            break;
        default:
            MSG_FATAL("Invalid wavelet transform");
>>>>>>> 0afe1132
    }
}

/** Regenerate all s/d-coeffs by backtransformation, starting at the bottom and
  * thus purifying all coefficients. Option to overwrite or add up existing
  * coefficients of BranchNodes (can be used after operator application). */
template <int D> void MWTree<D>::mwTransformUp() {
    std::vector<MWNodeVector<D>> nodeTable;
    makeNodeTable(nodeTable);
#pragma omp parallel shared(nodeTable)
    {
        int start = nodeTable.size() - 2;
        for (int n = start; n >= 0; n--) {
            int nNodes = nodeTable[n].size();
#pragma omp for schedule(guided)
            for (int i = 0; i < nNodes; i++) {
                MWNode<D> &node = *nodeTable[n][i];
                if (node.isBranchNode()) { node.reCompress(); }
            }
        }
    }
}

/** Regenerate all scaling coeffs by MW transformation of existing s/w-coeffs
  * on coarser scales, starting at the rootNodes. Option to overwrite or add up
  * existing scaling coefficients (can be used after operator application). */
template <int D> void MWTree<D>::mwTransformDown(bool overwrite) {
    std::vector<MWNodeVector<D>> nodeTable;
    makeNodeTable(nodeTable);
#pragma omp parallel shared(nodeTable)
    {
        for (int n = 0; n < nodeTable.size(); n++) {
            int n_nodes = nodeTable[n].size();
#pragma omp for schedule(guided)
            for (int i = 0; i < n_nodes; i++) {
                MWNode<D> &node = *nodeTable[n][i];
                if (node.isBranchNode()) { node.giveChildrenCoefs(overwrite); }
            }
        }
    }
}

/** Traverse tree and set all nodes to zero.
  *
  * Keeps the node structure of the tree, even though the zero function is
  * representable at depth zero. Use cropTree to remove unnecessary nodes.*/
template <int D> void MWTree<D>::setZero() {
    HilbertIterator<D> it(this);
    while (it.next()) {
        MWNode<D> &node = it.getNode();
        node.zeroCoefs();
    }
    this->squareNorm = 0.0;
}

template <int D> void MWTree<D>::allocNodeCounters() {
    this->nGenNodes = new int[this->nThreads];
    for (int i = 0; i < this->nThreads; i++) { this->nGenNodes[i] = 0; }
}

template <int D> void MWTree<D>::deleteNodeCounters() {
    delete[] this->nGenNodes;
}

/** Increment node counters for non-GenNodes. This routine is not thread
  * safe, and must NEVER be called outside a critical region in parallel.
  * It's way. way too expensive to lock the tree, so don't even think
  * about it. */
template <int D> void MWTree<D>::incrementNodeCount(int scale) {
    int depth = scale - getRootScale();
    assert(depth >= 0);
    int n = this->nodesAtDepth.size() - 1;
    if (depth > n) {
        for (int i = 0; i < depth - n; i++) { this->nodesAtDepth.push_back(0); }
    }
    this->nodesAtDepth[depth]++;
    this->nNodes++;
}

/** Decrement node counters for non-GenNodes. This routine is not thread
  * safe, and must NEVER be called outside a critical region in parallel.
  * It's way. way too expensive to lock the tree, so don't even think
  * about it. */
template <int D> void MWTree<D>::decrementNodeCount(int scale) {
    int depth = scale - getRootScale();
    assert(depth >= 0);
    assert(depth < this->nodesAtDepth.size());
    this->nodesAtDepth[depth]--;
    assert(this->nodesAtDepth[depth] >= 0);
    if (this->nodesAtDepth[depth] == 0 and this->nodesAtDepth.size() > 1) { this->nodesAtDepth.pop_back(); }
    this->nNodes--;
    assert(this->nNodes >= 0);
}

/** Update GenNode counts in a safe way. Since GenNodes are created on the
  * fly, we cannot control when to update the node counters without locking
  * the whole tree. Therefore GenNodes update thread-private counters, which
  * get merged with the correct global counters in xxxNodes[0]. This method
  * should be called outside of the parallel region for performance reasons. */
template <int D> void MWTree<D>::updateGenNodeCounts() {
    SET_TREE_LOCK();
    for (int i = 1; i < this->nThreads; i++) {
        this->nGenNodes[0] += this->nGenNodes[i];
        this->nGenNodes[i] = 0;
    }
    assert(this->nGenNodes[0] >= 0);
    UNSET_TREE_LOCK();
}

/** Adds a GenNode to the count. */
template <int D> void MWTree<D>::incrementGenNodeCount() {
    int n = omp_get_thread_num();
    assert(n >= 0);
    assert(n < this->nThreads);
    this->nGenNodes[n]++;
}

/** Removes a GenNode from the count. */
template <int D> void MWTree<D>::decrementGenNodeCount() {
    int n = omp_get_thread_num();
    assert(n >= 0);
    assert(n < this->nThreads);
    this->nGenNodes[n]--;
}

/** Get Node count. */
template <int D> int MWTree<D>::getNNodes(int depth) const {
    if (depth < 0) { return this->nNodes; }
    if (depth >= this->nodesAtDepth.size()) { return 0; }
    return this->nodesAtDepth[depth];
}

/** Get GenNode count. Includes an OMP reduction operation. */
template <int D> int MWTree<D>::getNGenNodes() {
    updateGenNodeCounts();
    return this->nGenNodes[0];
}

/** Find and return the node with the given NodeIndex, const version.
  *
  * Recursive routine to find and return the node with a given NodeIndex.
  * This routine returns the appropriate ProjectedNode, or a NULL pointer if
  * the node does not exist, or if it is a GenNode. Recursion starts at the
  * appropriate rootNode. */
template <int D> const MWNode<D> *MWTree<D>::findNode(NodeIndex<D> idx) const {

    if (getRootBox().isPeriodic()) {
        int l[D];
        int two_n = 1 << idx.getScale();
        for (auto i = 0; i < D; i++) {
            l[i] = idx.getTranslation(i);
            if (l[i] >= two_n) l[i] = l[i] % two_n;
            if (l[i] < 0) l[i] = (l[i] + 1) % two_n + two_n - 1;
        }
        idx.setTranslation(l);
    }
    int rIdx = getRootBox().getBoxIndex(idx);
    if (rIdx < 0) return 0;
    const MWNode<D> &root = this->rootBox.getNode(rIdx);
    assert(root.isAncestor(idx));
    return root.retrieveNodeNoGen(idx);
}

/** Find and return the node with the given NodeIndex.
  *
  * Recursive routine to find and return the node with a given NodeIndex.
  * This routine returns the appropriate ProjectedNode, or a NULL pointer if
  * the node does not exist, or if it is a GenNode. Recursion starts at the
  * appropriate rootNode. */
template <int D> MWNode<D> *MWTree<D>::findNode(NodeIndex<D> idx) {
    if (getRootBox().isPeriodic()) {
        int l[D];
        int two_n = 1 << idx.getScale();
        for (auto i = 0; i < D; i++) {
            l[i] = idx.getTranslation(i);
            if (l[i] >= two_n) l[i] = l[i] % two_n;
            if (l[i] < 0) l[i] = (l[i] + 1) % two_n + two_n - 1;
        }
        idx.setTranslation(l);
    }
    int rIdx = getRootBox().getBoxIndex(idx);
    if (rIdx < 0) return 0;
    MWNode<D> &root = this->rootBox.getNode(rIdx);
    assert(root.isAncestor(idx));
    return root.retrieveNodeNoGen(idx);
}

/** Find and return the node with the given NodeIndex.
  *
  * This routine ALWAYS returns the node you ask for, and will generate nodes
  * that does not exist. Recursion starts at the appropriate rootNode and
  * decends from this.*/
template <int D> MWNode<D> &MWTree<D>::getNode(NodeIndex<D> idx) {
    if (getRootBox().isPeriodic()) {
        int l[D];
        int two_n = 1 << idx.getScale();
        for (auto i = 0; i < D; i++) {
            l[i] = idx.getTranslation(i);
            if (l[i] >= two_n) l[i] = l[i] % two_n;
            if (l[i] < 0) l[i] = (l[i] + 1) % two_n + two_n - 1;
        }
        idx.setTranslation(l);
    }
    MWNode<D> &root = getRootBox().getNode(idx);
    assert(root.isAncestor(idx));
    return *root.retrieveNode(idx);
}

/** Find and return the node with the given NodeIndex.
  *
  * This routine returns the ProjectedNode you ask for, or the EndNode on
  * the path to the requested node, and will never create or return GenNodes.
  * Recursion starts at the appropriate rootNode and decends from this. */
template <int D> MWNode<D> &MWTree<D>::getNodeOrEndNode(NodeIndex<D> idx) {
    if (getRootBox().isPeriodic()) {
        int l[D];
        int two_n = 1 << idx.getScale();
        for (auto i = 0; i < D; i++) {
            l[i] = idx.getTranslation(i);
            if (l[i] >= two_n) l[i] = l[i] % two_n;
            if (l[i] < 0) l[i] = (l[i] + 1) % two_n + two_n - 1;
        }
        idx.setTranslation(l);
    }
    MWNode<D> &root = getRootBox().getNode(idx);
    assert(root.isAncestor(idx));
    return *root.retrieveNodeOrEndNode(idx);
}

/** Find and return the node with the given NodeIndex.
  *
  * This routine returns the ProjectedNode you ask for, or the EndNode on
  * the path to the requested node, and will never create or return GenNodes.
  * Recursion starts at the appropriate rootNode and decends from this. */
template <int D> const MWNode<D> &MWTree<D>::getNodeOrEndNode(NodeIndex<D> idx) const {
    if (getRootBox().isPeriodic()) {
        int l[D];
        int two_n = 1 << idx.getScale();
        for (auto i = 0; i < D; i++) {
            l[i] = idx.getTranslation(i);
            if (l[i] >= two_n) l[i] = l[i] % two_n;
            if (l[i] < 0) l[i] = (l[i] + 1) % two_n + two_n - 1;
        }
        idx.setTranslation(l);
    }
    const MWNode<D> &root = getRootBox().getNode(idx);
    assert(root.isAncestor(idx));
    return *root.retrieveNodeOrEndNode(idx);
}

/** Find and return the node at a given depth that contains a given coordinate.
  *
  * This routine ALWAYS returns the node you ask for, and will generate nodes
  * that does not exist. Recursion starts at the appropriate rootNode and
  * decends from this. */
template <int D> MWNode<D> &MWTree<D>::getNode(const Coord<D> &r, int depth) {
    MWNode<D> &root = getRootBox().getNode(r);
    if (depth >= 0) {
        return *root.retrieveNode(r, depth);
    } else {
        return *root.retrieveNodeOrEndNode(r, depth);
    }
}

/** Find and return the node at a given depth that contains a given coordinate.
  *
  * This routine returns the ProjectedNode you ask for, or the EndNode on
  * the path to the requested node, and will never create or return GenNodes.
  * Recursion starts at the appropriate rootNode and decends from this. */
template <int D> MWNode<D> &MWTree<D>::getNodeOrEndNode(Coord<D> r, int depth) {

    if (getRootBox().isPeriodic()) {
        for (auto i = 0; i < D; i++) {
            if (r[i] > 1.0) r[i] = std::fmod(r[i], 1.0);
            if (r[i] < 0.0) r[i] = std::fmod(r[i], 1.0) + 1.0;
        }
    }

    MWNode<D> &root = getRootBox().getNode(r);
    return *root.retrieveNodeOrEndNode(r, depth);
}

/** Find and return the node at a given depth that contains a given coordinate.
  *
  * This routine returns the ProjectedNode you ask for, or the EndNode on
  * the path to the requested node, and will never create or return GenNodes.
  * Recursion starts at the appropriate rootNode and decends from this. */
template <int D> const MWNode<D> &MWTree<D>::getNodeOrEndNode(Coord<D> r, int depth) const {

    if (getRootBox().isPeriodic()) {
        for (auto i = 0; i < D; i++) {
            if (r[i] > 1.0) r[i] = std::fmod(r[i], 1.0);
            if (r[i] < 0.0) r[i] = std::fmod(r[i], 1.0) + 1.0;
        }
    }
    const MWNode<D> &root = getRootBox().getNode(r);
    return *root.retrieveNodeOrEndNode(r, depth);
}

/** Traverse tree along the Hilbert path and find nodes of any rankId.
  * Returns one nodeVector for the whole tree. GenNodes disregarded. */
template <int D> void MWTree<D>::makeNodeTable(MWNodeVector<D> &nodeTable) {
    HilbertIterator<D> it(this);
    it.setReturnGenNodes(false);
    while (it.next()) {
        MWNode<D> &node = it.getNode();
        nodeTable.push_back(&node);
    }
}

/** Traverse tree along the Hilbert path and find nodes of any rankId.
  * Returns one nodeVector per scale. GenNodes disregarded. */
template <int D> void MWTree<D>::makeNodeTable(std::vector<MWNodeVector<D>> &nodeTable) {
    HilbertIterator<D> it(this);
    it.setReturnGenNodes(false);
    while (it.next()) {
        MWNode<D> &node = it.getNode();
        int depth = node.getDepth();
        if (depth + 1 > nodeTable.size()) { // Add one more element
            nodeTable.push_back(MWNodeVector<D>());
        }
        nodeTable[depth].push_back(&node);
    }
}

template <int D> MWNodeVector<D> *MWTree<D>::copyEndNodeTable() {
    MWNodeVector<D> *nVec = new MWNodeVector<D>;
    for (int n = 0; n < getNEndNodes(); n++) {
        MWNode<D> &node = getEndMWNode(n);
        nVec->push_back(&node);
    }
    return nVec;
}

template <int D> void MWTree<D>::resetEndNodeTable() {
    clearEndNodeTable();
    HilbertIterator<D> it(this);
    it.setReturnGenNodes(false);
    while (it.next()) {
        MWNode<D> &node = it.getNode();
        if (node.isEndNode()) { this->endNodeTable.push_back(&node); }
    }
}

template <int D> int MWTree<D>::countBranchNodes(int depth) {
    NOT_IMPLEMENTED_ABORT;
}

template <int D> int MWTree<D>::countLeafNodes(int depth) {
    NOT_IMPLEMENTED_ABORT;
    //    int nNodes = 0;
    //    HilbertIterator<D> it(this);
    //    while (it.next()) {
    //        MWNode<D> &node = it.getNode();
    //        if (node.getDepth() == depth or depth < 0) {
    //            if (node.isLeafNode()) {
    //                nNodes++;
    //            }
    //        }
    //    }
    //    return nNodes;
}

/** Traverse tree and count nodes. */
template <int D> void MWTree<D>::RecountNodes() {
    int DepthMax = 100, slen = 0;
    MWNode<D> *stack[DepthMax * 8];
    for (int rIdx = 0; rIdx < this->getRootBox().size(); rIdx++) {
        stack[slen++] = this->getRootBox().getNodes()[rIdx];
    }
    this->nNodes = 0;
    while (slen) {
        this->nNodes++;
        MWNode<D> *fpos = stack[--slen];
        for (int i = 0; i < fpos->getNChildren(); i++) stack[slen++] = fpos->children[i];
    }
}
/** Traverse tree and count nodes belonging to this rank. */
template <int D> int MWTree<D>::countNodes(int depth) {
    NOT_IMPLEMENTED_ABORT;
    //    HilbertIterator<D> it(this);
    //    int count = 0;
    //    while (it.next()) {
    //        MWNode<D> &node = it.getNode();
    //        if (node.isGenNode()) {
    //            continue;
    //        }
    //        if (not node.isForeign()) {
    //            count++;
    //        }
    //    }
    //    return count;
}

/** Traverse tree and count nodes with allocated coefficients. */
template <int D> int MWTree<D>::countAllocNodes(int depth) {
    NOT_IMPLEMENTED_ABORT;
    //    HilbertIterator<D> it(this);
    //    int count = 0;
    //    while (it.next()) {
    //        MWNode<D> &node = it.getNode();
    //        if (node.isGenNode()) {
    //            continue;
    //        }
    //        if (node.hasCoefs()) {
    //            count++;
    //        }
    //    }
    //    return count;
}

template <int D> void MWTree<D>::deleteGenerated() {
    for (int n = 0; n < getNEndNodes(); n++) { getEndMWNode(n).deleteGenerated(); }
}

template <int D> void MWTree<D>::saveTree(const std::string &file) {
    NOT_IMPLEMENTED_ABORT;
}

template <int D> void MWTree<D>::loadTree(const std::string &file) {
    NOT_IMPLEMENTED_ABORT;
}

template <int D> std::ostream &MWTree<D>::print(std::ostream &o) {
    o << "  square norm: " << this->squareNorm << std::endl;
    o << "  root scale: " << this->getRootScale() << std::endl;
    o << "  order: " << this->order << std::endl;
    o << "  nodes: " << this->getNNodes() << std::endl;
    o << "  endNodes: " << this->endNodeTable.size() << std::endl;
    o << "  genNodes: " << this->getNGenNodes() << std::endl;
    o << "  nodes per scale: " << std::endl;
    for (int i = 0; i < this->nodesAtDepth.size(); i++) {
        o << "    scale=" << i + this->getRootScale() << "  nodes=" << this->nodesAtDepth[i] << std::endl;
    }
    return o;
}

template class MWTree<1>;
template class MWTree<2>;
template class MWTree<3>;

} // namespace mrcpp<|MERGE_RESOLUTION|>--- conflicted
+++ resolved
@@ -88,32 +88,6 @@
     this->squareNorm = treeNorm;
 }
 
-<<<<<<< HEAD
-template<int D>
-void MWTree<D>::mwTransform(int type, bool overwrite) {
-    switch(type) {
-    case TopDown:
-        mwTransformDown(overwrite);
-        break;
-    case BottomUp:
-        if (not overwrite) NOT_IMPLEMENTED_ABORT;
-        mwTransformUp();
-        break;
-    default:
-        MSG_FATAL("Invalid wavelet transform");
-=======
-/** Reduce the accuracy of the tree by deleting nodes
-  * which have a higher precision than the requested precison.
-  * By default, the relative precision of the tree is used. */
-template <int D> void MWTree<D>::crop(double prec, double splitFac, bool absPrec) {
-    for (int i = 0; i < this->rootBox.size(); i++) {
-        MWNode<D> &root = getRootMWNode(i);
-        root.crop(prec, splitFac, absPrec);
-    }
-    resetEndNodeTable();
-    calcSquareNorm();
-}
-
 template <int D> void MWTree<D>::mwTransform(int type, bool overwrite) {
     switch (type) {
         case TopDown:
@@ -125,7 +99,6 @@
             break;
         default:
             MSG_FATAL("Invalid wavelet transform");
->>>>>>> 0afe1132
     }
 }
 
