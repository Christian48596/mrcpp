--- conflicted
+++ resolved
@@ -288,14 +288,6 @@
     }
 }
 
-<<<<<<< HEAD
-/** Apply a single operator component (term) to a single f-node. Whether the
-operator actualy is applied is determined by a screening threshold. */
-  template <int D, typename T> void ConvolutionCalculator<D, T>::applyOperator(int i, OperatorState<D, T> &os) {
-    MWNode<D, T> &gNode = *os.gNode;
-    MWNode<D, T> &fNode = *os.fNode;
-=======
-
 /** @brief Apply a single operator component (term) to a single f-node.
  * 
  * @details Apply a single operator component (term) to a single f-node.
@@ -303,10 +295,10 @@
  * Here we make use of the sparcity of matrices \f$ A, B, C \f$.
  * 
  */
-template <int D> void ConvolutionCalculator<D>::applyOperator(int i, OperatorState<D> &os) {
-    MWNode<D> &gNode = *os.gNode;
-    MWNode<D> &fNode = *os.fNode;
->>>>>>> db4de8b8
+ template <int D, typename T> void ConvolutionCalculator<D, T>::applyOperator(int i, OperatorState<D, T> &os) {
+    MWNode<D, T> &gNode = *os.gNode;
+    MWNode<D, T> &fNode = *os.fNode;
+
     const NodeIndex<D> &fIdx = *os.fIdx;
     const NodeIndex<D> &gIdx = gNode.getNodeIndex();
     int o_depth = gNode.getScale() - this->oper->getOperatorRoot();
